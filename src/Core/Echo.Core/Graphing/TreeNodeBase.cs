--- conflicted
+++ resolved
@@ -13,11 +13,7 @@
         /// </summary>
         protected TreeNodeBase()
         {
-<<<<<<< HEAD
-            Id = id;
-=======
             Children = new TreeNodeCollection<TreeNodeBase>(this);
->>>>>>> e8cc6e24
         }
         
         /// <summary>
@@ -49,11 +45,7 @@
 
         /// <inheritdoc />
         public IEnumerable<IEdge> GetOutgoingEdges() =>
-<<<<<<< HEAD
             GetChildren().Select(child => (IEdge) new Edge(this, child));
-=======
-            Children.Select(child => new Edge(this, child));
->>>>>>> e8cc6e24
 
         /// <inheritdoc />
         public IEnumerable<INode> GetPredecessors()
@@ -69,5 +61,4 @@
 
         /// <inheritdoc />
         public bool HasSuccessor(INode node) => GetChildren().Contains(node);
-    }
-}+    }