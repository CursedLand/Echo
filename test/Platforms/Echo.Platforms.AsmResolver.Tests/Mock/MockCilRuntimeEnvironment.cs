using System;
using AsmResolver.DotNet;
using AsmResolver.PE.DotNet.Cil;
using Echo.Core.Code;
using Echo.Platforms.AsmResolver.Emulation;
using Echo.Platforms.AsmResolver.Emulation.Invocation;
using Echo.Platforms.AsmResolver.Emulation.Values;

namespace Echo.Platforms.AsmResolver.Tests.Mock
{
    public sealed class MockCilRuntimeEnvironment : ICilRuntimeEnvironment
    {
        public MockCilRuntimeEnvironment(ModuleDefinition module, bool is32Bit)
        {
<<<<<<< HEAD
            Is32Bit = is32Bit;
            Module = module ?? throw new ArgumentNullException(nameof(module));
            MemoryAllocator = new DefaultMemoryAllocator(module, is32Bit);
            CliMarshaller = new DefaultCliMarshaller(this);
            StaticFieldFactory = new StaticFieldFactory(new UnknownValueFactory(this), MemoryAllocator);
=======
            UnknownValueFactory = new UnknownValueFactory(this);
            CliMarshaller = new DefaultCliMarshaller(this);
            StaticFieldFactory = new StaticFieldFactory(UnknownValueFactory);
>>>>>>> 7119b0fe
        }

        public IInstructionSetArchitecture<CilInstruction> Architecture
        {
            get;
            set;
        }

        public bool Is32Bit
        {
            get;
            set;
        }

        public ModuleDefinition Module
        {
            get;
            set;
        }

        public ICliMarshaller CliMarshaller
        {
            get;
            set;
        }

        public IMemoryAllocator MemoryAllocator
        {
            get;
            set;
        }

        public HookedMethodInvoker MethodInvoker
        {
            get;
            set;
        }

        public StaticFieldFactory StaticFieldFactory
        {
            get;
            set;
        }

        /// <inheritdoc />
        public IUnknownValueFactory UnknownValueFactory
        {
            get;
        }

        IMethodInvoker ICilRuntimeEnvironment.MethodInvoker => MethodInvoker;

        public void Dispose()
        {
            MemoryAllocator?.Dispose();
        }
    }
}<|MERGE_RESOLUTION|>--- conflicted
+++ resolved
@@ -12,17 +12,12 @@
     {
         public MockCilRuntimeEnvironment(ModuleDefinition module, bool is32Bit)
         {
-<<<<<<< HEAD
             Is32Bit = is32Bit;
             Module = module ?? throw new ArgumentNullException(nameof(module));
             MemoryAllocator = new DefaultMemoryAllocator(module, is32Bit);
             CliMarshaller = new DefaultCliMarshaller(this);
-            StaticFieldFactory = new StaticFieldFactory(new UnknownValueFactory(this), MemoryAllocator);
-=======
             UnknownValueFactory = new UnknownValueFactory(this);
-            CliMarshaller = new DefaultCliMarshaller(this);
-            StaticFieldFactory = new StaticFieldFactory(UnknownValueFactory);
->>>>>>> 7119b0fe
+            StaticFieldFactory = new StaticFieldFactory(UnknownValueFactory, MemoryAllocator);
         }
 
         public IInstructionSetArchitecture<CilInstruction> Architecture
